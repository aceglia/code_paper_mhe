import numpy as np
from biosiglive.processing.data_processing import OfflineProcessing
import math
import biorbd
from biosiglive.file_io.save_and_load import save, load


# --- RMSE --- #
def rmse(data, data_ref):
    return np.sqrt(((data - data_ref) ** 2).mean())


def std(data, data_ref):
    return np.sqrt(((data - data_ref) ** 2).std())


def get_muscular_torque(x, act, model):
    """
    Get the muscular torque.
    """
    muscular_torque = np.zeros((model.nbQ(), x.shape[1]))
    states = model.stateSet()  # Get the muscle state set
    for i in range(act.shape[1]):
        for a, state in zip(act[:, i], states):
            state.setActivation(a)  # And fill it with the current value
        muscular_torque[:, i] = model.muscularJointTorque(
            states, x[: model.nbQ(), i], x[model.nbQ() : model.nbQ() * 2, i]
        ).to_array()
    return muscular_torque


def finite_difference(data, f):
    t = np.linspace(0, data.shape[0] / f, data.shape[0])
    y = data
    dydt = np.gradient(y, t)
    return dydt


def get_id_torque(x, model, f=33):
    q = x[: model.nbQ(), :]
    qdot = x[model.nbQ() : model.nbQ() * 2, :]
    qddot = np.zeros((q.shape[0], q.shape[1]))
    for i in range(q.shape[0]):
        qdot[i, :] = finite_difference(q[i, :], f)
        qddot[i, :] = finite_difference(qdot[i, :], f)
    qddot = OfflineProcessing().butter_lowpass_filter(qddot, 2, f, 4)

    tau_from_b = np.zeros((model.nbQ(), q.shape[1]))
    for i in range(q.shape[1]):
        tau_from_b[:, i] = model.InverseDynamics(q[:, i], qdot[:, i], qddot[:, i]).to_array()
    return tau_from_b


if __name__ == "__main__":
    subject = "subject"
    conditions = [0.04, 0.05, 0.06, 0.07, 0.08, 0.09, 0.1, 0.11, 0.12]
    trials = [
        "data_abd_sans_poid",
        "data_abd_poid_2kg",
        "data_flex_poid_2kg",
        "data_cycl_poid_2kg",
        "data_flex_sans_poid",
        "data_cycl_sans_poid",
    ]
    muscle_track_idx = [
        14,
        23,
        24,  # MVC Pectoralis sternalis
        13,  # MVC Deltoid anterior
        15,  # MVC Deltoid medial
        16,  # MVC Deltoid posterior
        26,
        27,  # MVC Biceps brachii
        28,
        29,
        30,  # MVC Triceps brachii
        11,  # MVC Trapezius superior
        1,  # MVC Trapezius superior bis
        2,  # MVC Trapezius medial
        3,  # MVC Trapezius inferior
        25,  # MVC Latissimus dorsi
    ]

    interest_muscle = [11, 13, 15, 16, 17, 18, 19, 23]
    result_mat = []
    t_est = []
    t_ref = []
    nb_mhe = []
    muscle_torque = []
    id_torque = []
    n_frames = [0, 25, 50, 75, 100]
    result_all_dic = {}
    n_init = [int(0)] * len(conditions)
    for trial in trials:
        if "2kg" in trial:
            model = biorbd.Model(f"wu_scaled_2kg.bioMod")
        else:
            model = biorbd.Model(f"wu_scaled.bioMod")
        result_dic = {}
        for c, cond in enumerate(conditions):
            result_dic_tmp = {}
            for f, frame in enumerate(n_frames):
<<<<<<< HEAD
                file = f"{trial}_result_duration_{cond}_{frame}"
                result_mat = load(file)
=======
                file = f"{trial}_result_duration_{cond}"
                result_mat = read_data("results_w6_freq/" + file)
>>>>>>> 450d74bd
                nb_mhe = int(result_mat["Nmhe"][0] + 1)
                rmse_markers = []
                rmse_torque = []
                std_markers = []
                std_torque = []
                result_mat["magnitude_emg_err"] = 0
                result_mat["phase_emg_err"] = 0
                result_mat["magnitude_emg_std"] = 0
                result_mat["phase_emg_std"] = 0
                nb_iter = len(result_mat["time"]) - n_init[c] - 1
                exp_freq = result_mat["exp_freq"][0]
                result_mat["U_est"] = result_mat["U_est"].clip(min=0.00000000000001)
                result_mat["U_est"] = result_mat["U_est"].clip(max=0.99999999999999)
                t_est = np.linspace(0, 100, nb_iter + 1)
                t_ref = np.linspace(0, 100, nb_iter + 1)
                n_frame = int((nb_mhe - 1) * frame / 100)
                if frame == 100:
                    n_frame = nb_mhe - 2
                x_int = np.zeros((model.nbQ() * 2, nb_iter))
                result_mat["ID_torque"] = get_id_torque(result_mat["X_est"][:, n_frame::nb_mhe][:, n_init[c] :], model)
                result_mat["muscle_torque"] = get_muscular_torque(
                    result_mat["X_est"][:, n_frame::nb_mhe][:, n_init[c] :],
                    result_mat["U_est"][:, n_frame::nb_mhe][:, n_init[c] :],
                    model,
                )
                result_mat["tau_est"] = result_mat["tau_est"][:, n_frame::nb_mhe][:, n_init[c] :]
                result_mat["est_tau_tot"] = result_mat["muscle_torque"] + result_mat["tau_est"]
                result_mat["X_est"] = result_mat["X_est"][:, n_frame::nb_mhe][:, n_init[c] :]
                result_mat["kalman"] = result_mat["kalman"][:, n_frame::nb_mhe][:, n_init[c] :]
                result_mat["U_est"] = result_mat["U_est"][:, n_frame::nb_mhe][:, n_init[c] :]
                result_mat["muscles_target"] = result_mat["muscles_target"][:, n_frame::nb_mhe][:, n_init[c] :]
                result_mat["kin_target"] = result_mat["kin_target"][:, :, n_frame::nb_mhe][:, :, n_init[c] :]
                result_mat["sol_freq_mean"] = np.mean(result_mat["sol_freq"])
                markers = np.ndarray((3, model.nbMarkers(), result_mat["X_est"].shape[1]))
                for i in range(result_mat["X_est"].shape[1]):
                    markers[:, :, i] = np.array(
                        [mark.to_array() for mark in model.markers(result_mat["X_est"][:, i])]
                    ).T
                for i in range(5, int(result_mat["X_est"].shape[0] / 2) - 1):
                    rmse_torque.append(
                        np.sqrt(np.mean((result_mat["est_tau_tot"][i, :] - result_mat["ID_torque"][i, :]) ** 2))
                    )
                    std_torque.append(
                        np.sqrt(np.std((result_mat["est_tau_tot"][i, :] - result_mat["ID_torque"][i, :]) ** 2))
                    )
                result_mat["saturation"] = np.where(result_mat["U_est"] > 0.95)[0].shape[0] * 100 / (result_mat["U_est"].shape[1]*result_mat["U_est"].shape[0])
                result_mat["gradient"] = np.sum(np.abs(np.gradient(result_mat["U_est"])))
                result_mat["rmse_torque"] = np.mean(rmse_torque)
                result_mat["std_torque"] = np.mean(std_torque)
                for m in range(model.nbMuscles()):
                    if m in muscle_track_idx:
                        idx = muscle_track_idx.index(m)
                        dt = (t_est[-1] - t_est[0]) / len(t_est)
                        vmm = (1 / (t_est[-1] - t_est[0])) * np.sum(result_mat["muscles_target"][idx, :] ** 2 * dt)
                        vcc = (1 / (t_est[-1] - t_est[0])) * np.sum(result_mat["U_est"][m, :] ** 2 * dt)
                        vcm = (1 / (t_est[-1] - t_est[0])) * np.sum(
                            result_mat["muscles_target"][idx, :] * result_mat["U_est"][m, :] * dt
                        )
                        M = np.sqrt(vcc / vmm) - 1
                        P = (1 / np.pi) * math.acos(vcm * (np.sqrt(vcc / vmm)))
                        result_mat["magnitude_emg_err"] += M
                        result_mat["phase_emg_err"] += P
                for i in range(model.nbMarkers()):
                    rmse_markers.append(
                        np.sqrt(np.mean((markers[0, i, :] - result_mat["kin_target"][0, i, :]) ** 2))
                        + np.sqrt(np.mean((markers[1, i, :] - result_mat["kin_target"][1, i, :]) ** 2))
                        + np.sqrt(np.mean((markers[2, i, :] - result_mat["kin_target"][2, i, :]) ** 2))
                    )
                result_mat["rmse_markers"] = np.mean(rmse_markers)
                result_mat["x_int"] = x_int
                result_mat["t_ref"] = t_ref
                result_mat["t_est"] = t_est
                result_mat["elevation"] = result_mat["X_est"][6, :]
                result_dic_tmp[f"{frame}"] = result_mat
            result_dic[f"{cond}"] = result_dic_tmp
        result_all_dic[f"{trial}"] = result_dic
        dic_to_save = {f"{trial}": result_all_dic[f"{trial}"]}
<<<<<<< HEAD
        save(dic_to_save, "result_all_trials")
=======
        add_data_to_pickle(dic_to_save, "results_all_trials_w6_freq")
>>>>>>> 450d74bd
<|MERGE_RESOLUTION|>--- conflicted
+++ resolved
@@ -100,13 +100,8 @@
         for c, cond in enumerate(conditions):
             result_dic_tmp = {}
             for f, frame in enumerate(n_frames):
-<<<<<<< HEAD
-                file = f"{trial}_result_duration_{cond}_{frame}"
-                result_mat = load(file)
-=======
                 file = f"{trial}_result_duration_{cond}"
                 result_mat = read_data("results_w6_freq/" + file)
->>>>>>> 450d74bd
                 nb_mhe = int(result_mat["Nmhe"][0] + 1)
                 rmse_markers = []
                 rmse_torque = []
@@ -184,8 +179,4 @@
             result_dic[f"{cond}"] = result_dic_tmp
         result_all_dic[f"{trial}"] = result_dic
         dic_to_save = {f"{trial}": result_all_dic[f"{trial}"]}
-<<<<<<< HEAD
-        save(dic_to_save, "result_all_trials")
-=======
-        add_data_to_pickle(dic_to_save, "results_all_trials_w6_freq")
->>>>>>> 450d74bd
+        add_data_to_pickle(dic_to_save, "result_all_trials")