--- conflicted
+++ resolved
@@ -12,7 +12,6 @@
 process_std = []
 vicon_lat = []
 vicon_std = []
-<<<<<<< HEAD
 for subject in subjects:
     files = glob.glob(f"data/plot_**")
     # # files = [f"{subject}/plot_delay_full_test_tronc_plot"]
@@ -21,15 +20,6 @@
         delay_tmp = data_tmp["plot_delay"]
         plot_lat.append(np.median(delay_tmp))
         plot_std.append(np.std(delay_tmp))
-=======
-# files = glob.glob(f"{subject}/plot_**")
-# # files = [f"{subject}/plot_delay_full_test_tronc_plot"]
-# for file in files:
-#     data_tmp = read_data(file)
-#     delay_tmp = data_tmp["plot_delay"]
-#     plot_lat.append(np.median(delay_tmp))
-#     plot_std.append(np.std(delay_tmp))
->>>>>>> 450d74bd
 
 files = glob.glob(f"/home/amedeoceglia/Documents/programmation/code_paper_mhe_data/data_final_new/subject_3/C3D/data_c3d/data_**")
 # files = [f"{subject}/data_streaming_20220127-1820_compressed"]
@@ -56,15 +46,9 @@
     except:
         pass
 
-<<<<<<< HEAD
     files = glob.glob(f"results/data**")
 
     for file in files:
-=======
-files = glob.glob(f"results/results_w5/data**")
-for file in files:
-    try:
->>>>>>> 450d74bd
         data_tmp = read_data(file)
         sol_freq.append(np.mean(data_tmp["sol_freq"][1:]))
     except:
