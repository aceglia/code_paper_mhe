"""
This code provide every function needed to solve the OCP problem.
"""
import bioptim
from .utils import *
from time import time, sleep
import biorbd_casadi as biorbd
from biosiglive.file_io.save_and_load import load
import numpy as np
import datetime
from casadi import MX, Function, horzcat
from bioptim import (
    MovingHorizonEstimator,
    ObjectiveList,
    ObjectiveFcn,
    DynamicsList,
    DynamicsFcn,
    BoundsList,
    QAndQDotBounds,
    InitialGuess,
    InterpolationType,
    Solver,
    Node,
    Bounds,
    OptimalControlProgram,
    Solution,
    DynamicsFunctions,
    DynamicsEvaluation,
)


def muscle_forces(
    q: np.ndarray,
    qdot: np.ndarray,
    act: np.ndarray,
    controls: np.ndarray,
    model: biorbd.Model,
    use_excitation: bool = False,
):
    """
    Compute the muscle force for a given state and controls.

    Parameters
    ----------
    q : np.ndarray
        State of the model.
    qdot : np.ndarray
        State of the model.
    act : np.ndarray
        Activation of the muscles.
    controls : np.ndarray
        Controls of the model.
    model : biorbd.Model
        Model of the system.
    use_excitation : bool
        If True, use the excitation of the muscles.

    Returns
    -------
    Muscle force.
    """
    muscles_states = model.stateSet()
    for k in range(model.nbMuscles()):
        if use_excitation is not True:
            muscles_states[k].setActivation(controls[k])
        else:
            muscles_states[k].setExcitation(controls[k])
            muscles_states[k].setActivation(act[k])
    muscles_force = model.muscleForces(muscles_states, q, qdot).to_mx()
    return muscles_force


def force_func(biorbd_model: biorbd.Model, use_excitation: bool = False):
    """
    Define the casadi function that compute the muscle force.

    Parameters
    ----------
    biorbd_model : biorbd.Model
        Model of the system.
    use_excitation : bool
        If True, use the excitation of the muscles.

    Returns
    -------
    Casadi function that compute the muscle force.
    """
    qMX = MX.sym("qMX", biorbd_model.nbQ(), 1)
    dqMX = MX.sym("dqMX", biorbd_model.nbQ(), 1)
    aMX = MX.sym("aMX", biorbd_model.nbMuscles(), 1)
    uMX = MX.sym("uMX", biorbd_model.nbMuscles(), 1)
    return Function(
        "MuscleForce",
        [qMX, dqMX, aMX, uMX],
        [muscle_forces(qMX, dqMX, aMX, uMX, biorbd_model, use_excitation=use_excitation)],
        ["qMX", "dqMX", "aMX", "uMX"],
        ["Force"],
    ).expand()


def define_objective(
    weights: dict,
    use_torque: bool,
    track_emg: bool,
    muscles_target: np.ndarray,
    kin_target: np.ndarray,
    biorbd_model: biorbd.Model,
    previous_sol: np.ndarray,
    kin_data_to_track: str = "markers",
    muscle_track_idx: list = (),
):
    """
    Define the objective function of the OCP.

    Parameters
    ----------
    weights : dict
        Weights of the different terms.
    use_torque : bool
        If True, use the torque are used in the dynamics.
    track_emg : bool
        If True, track the EMG are tracked.
    muscles_target : np.ndarray
        Target of the muscles.
    kin_target : np.ndarray
        Target for kinematics objective.
    previous_sol : np.ndarray
        solution of the previous subproblem
    biorbd_model : biorbd.Model
        Model of the system.
    kin_data_to_track : str
        Kind of kinematics data to track ("markers" or "q").
    muscle_track_idx : list
        Index of the muscles to track.

    Returns
    -------
    Objective function.
    """
    previous_q, previous_qdot = (
        previous_sol[: biorbd_model.nbQ(), :],
        previous_sol[biorbd_model.nbQ() : biorbd_model.nbQ() * 2, :],
    )
    muscle_min_idx = []
    for i in range(biorbd_model.nbMuscles()):
        if i not in muscle_track_idx:
            muscle_min_idx.append(i)

    objectives = ObjectiveList()
    if track_emg:
        objectives.add(
            ObjectiveFcn.Lagrange.TRACK_CONTROL,
            weight=weights["track_emg"],
            target=muscles_target,
            index=muscle_track_idx,
            key="muscles",
            multi_thread=False,
        )
        objectives.add(
            ObjectiveFcn.Lagrange.MINIMIZE_CONTROL,
<<<<<<< HEAD
            weight=1000,
=======
            # weight=1000,
            # tmhe = 0.09 :
            weight=10000000,
>>>>>>> 450d74bd
            index=muscle_track_idx,
            key="muscles",
            multi_thread=False,
        )

    objectives.add(
        ObjectiveFcn.Lagrange.MINIMIZE_CONTROL, weight=weights["min_control"], key="muscles", multi_thread=False
    )

    if use_torque:
        objectives.add(
            ObjectiveFcn.Lagrange.MINIMIZE_CONTROL, weight=weights["min_torque"], key="tau", multi_thread=False
        )
    kin_funct = ObjectiveFcn.Lagrange.TRACK_STATE if kin_data_to_track == "q" else ObjectiveFcn.Lagrange.TRACK_MARKERS
    kin_weight = weights["track_markers"] if kin_data_to_track == "markers" else weights["track_q"]
    if kin_data_to_track == "markers":
        objectives.add(
            kin_funct,
            weight=kin_weight,
            target=kin_target,
            node=Node.ALL,
            multi_thread=False,
        )

    elif kin_data_to_track == "q":
        objectives.add(kin_funct, weight=kin_weight, target=kin_target, key="q", node=Node.ALL, multi_thread=False)

    objectives.add(
        ObjectiveFcn.Lagrange.MINIMIZE_STATE,
        weight=weights["min_dq"],
        index=np.array(range(biorbd_model.nbQ())),
        key="qdot",
        node=Node.ALL,
        multi_thread=False,
    )

    objectives.add(
        ObjectiveFcn.Lagrange.MINIMIZE_STATE,
        weight=weights["min_dq"],
        index=np.array(range(biorbd_model.nbQ())),
        key="qdot",
        node=Node.ALL,
        multi_thread=False,
    )
    objectives.add(
        ObjectiveFcn.Lagrange.TRACK_STATE,
        weight=100000000,
        target=previous_q[:, :],
        key="q",
        node=Node.ALL,
        multi_thread=False,
    )
    objectives.add(
        ObjectiveFcn.Lagrange.TRACK_STATE,
        weight=100000,
        target=previous_qdot[:, :],
        key="qdot",
        node=Node.ALL,
        multi_thread=False,
    )
    return objectives


def custom_muscles_driven(
    states: MX.sym,
    controls: MX.sym,
    parameters: MX.sym,
    nlp,
):
    """
    Forward dynamics driven by muscle.

    Parameters
    ----------
    states: MX.sym
        The state of the system
    controls: MX.sym
        The controls of the system
    parameters: MX.sym
        The parameters of the system
    nlp: NonLinearProgram
        The definition of the system
    """

    DynamicsFunctions.apply_parameters(parameters, nlp)
    q = DynamicsFunctions.get(nlp.states["q"], states)
    qdot = DynamicsFunctions.get(nlp.states["qdot"], states)
    tau_var, tau_mx = (nlp.controls, controls) if "tau" in nlp.controls else (nlp.states, states)
    residual_tau = DynamicsFunctions.get(tau_var["tau"], tau_mx)

    mus_act_nlp, mus_act = (nlp.states, states) if "muscles" in nlp.states else (nlp.controls, controls)
    mus_activations = DynamicsFunctions.get(mus_act_nlp["muscles"], mus_act)
    muscles_tau = DynamicsFunctions.compute_tau_from_muscle(nlp, q, qdot, mus_activations)

    for i in range(nlp.model.nbQ()):
        if i > 4 and i != nlp.model.nbQ() - 1:
            residual_tau[i] = MX(0)

    tau = muscles_tau + residual_tau if residual_tau is not None else muscles_tau
    dq = DynamicsFunctions.compute_qdot(nlp, q, qdot)
    ddq = DynamicsFunctions.forward_dynamics(nlp, q, qdot, tau, False)
    dxdt = MX(nlp.states.shape, ddq.shape[1])
    dxdt[nlp.states["q"].index, :] = horzcat(*[dq for _ in range(ddq.shape[1])])
    dxdt[nlp.states["qdot"].index, :] = ddq

    return DynamicsEvaluation(dxdt=dxdt, defects=None)


def prepare_problem(
    model_path: str,
    objectives: ObjectiveList,
    window_len: int,
    window_duration: float,
    x0: np.ndarray,
    u0: np.ndarray = None,
    use_torque: bool = False,
    nb_threads: int = 8,
    solver_options: dict = None,
    use_acados: bool = False,
):
    """
    Prepare the ocp problem and the solver to use

    parameters
    -----------
    model_path : str
        Path to the model
    objectives : ObjectiveList
        List of objectives
    window_len : int
        Length of the window
    window_duration : float
        Duration of the window
    x0 : np.ndarray
        Initial state
    u0 : np.ndarray
        Initial control
    use_torque : bool
        Use torque as control
    nb_threads : int
        Number of threads to use
    solver_options : dict
        Solver options
    use_acados : bool
        Use acados solver

    Returns
    -------
    The problem and the solver.
    """
    biorbd_model = biorbd.Model(model_path)
    nbGT = biorbd_model.nbGeneralizedTorque() if use_torque else 0
    tau_min, tau_max, tau_init = -30, 30, 0
    muscle_min, muscle_max, muscle_init = 0, 1, 0.1

    # Dynamics
    dynamics = DynamicsList()
    dynamics.add(
        DynamicsFcn.MUSCLE_DRIVEN,
        dynamic_function=custom_muscles_driven,
        with_excitations=False,
        with_torque=use_torque,
        expand=False,
    )
    if x0.shape[0] != biorbd_model.nbQ() * 2:
        x_0 = np.concatenate((x0[:, : window_len + 1], np.zeros((x0.shape[0], window_len + 1))))
    else:
        x_0 = x0[:, : window_len + 1]

    # State path constraint
    x_bounds = BoundsList()
    x_bounds.add(bounds=QAndQDotBounds(biorbd_model))
    x_bounds[0].min[: biorbd_model.nbQ(), 0] = [i - 0.1 * i for i in x_0[: biorbd_model.nbQ(), 0]]
    x_bounds[0].max[: biorbd_model.nbQ(), 0] = [i + 0.1 * i for i in x_0[: biorbd_model.nbQ(), 0]]
    x_bounds[0].min[biorbd_model.nbQ() : biorbd_model.nbQ() * 2, 0] = [
        i - 0.1 * i for i in x_0[biorbd_model.nbQ() :, 0]
    ]
    x_bounds[0].max[biorbd_model.nbQ() : biorbd_model.nbQ() * 2, 0] = [
        i + 0.1 * i for i in x_0[biorbd_model.nbQ() :, 0]
    ]
    x_bounds[0].min[biorbd_model.nbQ() : biorbd_model.nbQ() * 2, [1, -1]] = [[-5] * 2] * biorbd_model.nbQ()
    x_bounds[0].max[biorbd_model.nbQ() : biorbd_model.nbQ() * 2, [1, -1]] = [[5] * 2] * biorbd_model.nbQ()

    u_bounds = Bounds(
        [tau_min] * nbGT + [muscle_min] * biorbd_model.nbMuscleTotal(),
        [tau_max] * nbGT + [muscle_max] * biorbd_model.nbMuscleTotal(),
        interpolation=InterpolationType.CONSTANT_WITH_FIRST_AND_LAST_DIFFERENT,
    )

    # Initial guesses
    if x0.shape[0] != biorbd_model.nbQ() * 2:
        x0 = np.concatenate((x0[:, : window_len + 1], np.zeros((x0.shape[0], window_len + 1))))
    else:
        x0 = x0[:, : window_len + 1]

    x_init = InitialGuess(x0, interpolation=InterpolationType.EACH_FRAME)

    if u0 is None:
        u0 = np.array([tau_init] * nbGT + [muscle_init] * biorbd_model.nbMuscles())
        u_init = InitialGuess(np.tile(u0, (window_len, 1)).T, interpolation=InterpolationType.EACH_FRAME)
    else:
        u_init = InitialGuess(u0[:, :window_len], interpolation=InterpolationType.EACH_FRAME)

    problem = CustomMhe(
        biorbd_model=biorbd_model,
        dynamics=dynamics,
        window_len=window_len,
        window_duration=window_duration,
        objective_functions=objectives,
        x_init=x_init,
        u_init=u_init,
        x_bounds=x_bounds,
        u_bounds=u_bounds,
        n_threads=nb_threads,
        use_sx=use_acados,
    )
    solver = Solver.ACADOS()
    solver.set_integrator_type("IRK")
    solver.set_qp_solver("PARTIAL_CONDENSING_OSQP")
    solver.set_nlp_solver_type("SQP_RTI")
    solver.set_print_level(0)
    for key in solver_options.keys():
        solver.set_option_unsafe(val=solver_options[key], name=key)
    return problem, solver


def configure_weights():
    """
    Configure the weights for the objective functions

    Returns
    -------
    weights : dict
        Dictionary of weights
    """
    # weights = {
    #     "track_markers": 10000000000000000,
    #     "track_q": 100000000000000,
    #     "min_control": 10000000,
    #     "min_dq": 1000,
    #     "min_q": 1,
    #     "min_torque": 1000,
    #     "track_emg": 1000000000,
    #     "min_activation": 10,
    # }

    #tmhe 0.09
    weights = {
        "track_markers": 1000000000000000,
        "track_q": 100000000000000,
        "min_control": 100000000000,
        "min_dq": 10000000,
        "min_q": 1,
        "min_torque": 1000,
        "track_emg": 10000000000000,
        "min_activation": 10,

    }
    # tmhe 0.09
    # weights = {
    #     "track_markers": 1000000000000000,
    #     "track_q": 100000000000000,
    #     "min_control": 100000000000,
    #     "min_dq": 10000000,
    #     "min_q": 1,
    #     "min_torque": 1000,
    #     "track_emg": 10000000000000,
    #     "min_activation": 10,
    #
    # }
    return weights


def get_target(
    mhe,
    t: float,
    x_ref: np.ndarray,
    markers_ref: np.ndarray,
    muscles_ref: np.ndarray,
    ns_mhe: int,
    slide_size: int,
    track_emg: bool,
    kin_data_to_track: str,
    model: biorbd.Model,
    offline: bool,
    sol,
):
    """
    Get the target for the next MHE problem and the objective functions index.

    Parameters
    ----------
    mhe : CustomMhe
        The MHE problem
    t : float
        The current time
    x_ref : np.ndarray
        The reference state
    markers_ref : np.ndarray
        The reference markers
    muscles_ref : np.ndarray
        The reference muscles
    ns_mhe : int
        The number of node of the MHE problem
    slide_size : int
        The size of the sliding window
    track_emg : bool
        Whether to track EMG
    kin_data_to_track : str
        The kin_data to track
    model : biorbd.Model
        The model
    offline : bool
        Whether to use offline data

    Returns
    -------
    Dictionary of targets (values and objective functions index)
    """
    nbMT, nbQ = model.nbMuscles(), model.nbQ()
    muscles_ref = muscles_ref if track_emg is True else np.zeros((nbMT, ns_mhe))
    q_target_idx, markers_target_idx, muscles_target_idx = [], [], []

    # Find objective function idx for targets
    for i in range(len(mhe.nlp[0].J)):
        if mhe.nlp[0].J[i].name == "MINIMIZE_CONTROL" and mhe.nlp[0].J[i].target is not None:
            muscles_target_idx.append(i)
        elif mhe.nlp[0].J[i].name == "MINIMIZE_MARKERS" and mhe.nlp[0].J[i].target is not None:
            markers_target_idx.append(i)
        elif mhe.nlp[0].J[i].name == "MINIMIZE_STATE" and mhe.nlp[0].J[i].target is not None:
            q_target_idx.append(i)
    kin_target_idx = q_target_idx[0] if kin_data_to_track == "q" else markers_target_idx

    # Define target
    muscle_target = muscles_ref[:, slide_size * t : (ns_mhe + 1 + slide_size * t)] if offline else muscles_ref

    if sol:
        previous_sol = np.concatenate(
            (sol.states["all"][:, slide_size:], np.repeat(sol.states["all"][:, -1][:, np.newaxis], slide_size, axis=1)),
            axis=1,
        )
    else:
        previous_sol = np.concatenate((x_ref[:, : ns_mhe + 1], np.zeros((x_ref.shape[0], ns_mhe + 1))))

    if kin_data_to_track == "q":
        kin_target = x_ref[:nbQ, slide_size * t : (ns_mhe + 1 + slide_size * t)] if offline else x_ref
    else:
        kin_target = markers_ref[:3, :, slide_size * t : (ns_mhe + 1 + slide_size * t)]
    target = {
        "kin_target": [kin_target_idx[0], kin_target],
        "previous_q": [q_target_idx[0], previous_sol[:nbQ, :]],
        "previous_q_dot": [q_target_idx[1], previous_sol[nbQ : nbQ * 2, :]],
    }
    if track_emg:
        target["muscle_target"] = [muscles_target_idx[0], muscle_target]
    return target


def update_mhe(mhe, t: int, sol: bioptim.Solution, estimator_instance, initial_time: float, offline_data: bool = None):
    """
    Update the MHE problem with the current data.

    Parameters
    ----------
    mhe : CustomMhe
        The MHE problem
    t : int
        The current time
    sol : bioptim.Solution
        The solution of the previous problem
    estimator_instance : instance of the estimator class
        The estimator instance
    initial_time : float
        The initial time
    offline_data : bool
        Whether to use offline data

    Returns
    -------
    if online : True
    else : True if there are still target available, False otherwise
    """
    tic = time()
    mhe.frame_to_export = estimator_instance.frame_to_save
    # target to save
    x_ref_to_save = []
    muscles_target_to_save = []
    vicon_latency = None
    kin_target_to_save = []
    if mhe.x_ref is not None:
        x_ref_to_save = mhe.x_ref
        muscles_target_to_save = mhe.muscles_ref
        kin_target_to_save = mhe.kin_target

    absolute_time_frame = 0
    absolute_delay_tcp = 0
    if estimator_instance.test_offline:
        x_ref, markers_target, muscles_target = offline_data
        absolute_time_received = datetime.datetime.now()
        absolute_time_received_dic = {
            "day": absolute_time_received.day,
            "hour": absolute_time_received.hour,
            "hour_s": absolute_time_received.hour * 3600,
            "minute": absolute_time_received.minute,
            "minute_s": absolute_time_received.minute * 60,
            "second": absolute_time_received.second,
            "millisecond": int(absolute_time_received.microsecond / 1000),
            "millisecond_s": int(absolute_time_received.microsecond / 1000) * 0.001,
        }
        absolute_time_received_s = 0
        for key in absolute_time_received_dic.keys():
            if key == "second" or key[-1:] == "s":
                absolute_time_received_s = absolute_time_received_s + absolute_time_received_dic[key]
    else:
        data = get_data(
            ip=estimator_instance.server_ip, port=estimator_instance.server_port, message=estimator_instance.message
        )
        x_ref = np.array(data["kalman"])
        markers_target = np.array(data["markers"])
        muscles_target = np.array(data["emg_proc"])
        absolute_time_frame = data["absolute_time_frame"]
        vicon_latency = data["vicon_latency"]
        absolute_time_received = datetime.datetime.now()
        absolute_time_received_dic = {
            "day": absolute_time_received.day,
            "hour": absolute_time_received.hour,
            "hour_s": absolute_time_received.hour * 3600,
            "minute": absolute_time_received.minute,
            "minute_s": absolute_time_received.minute * 60,
            "second": absolute_time_received.second,
            "millisecond": int(absolute_time_received.microsecond / 1000),
            "millisecond_s": int(absolute_time_received.microsecond / 1000) * 0.001,
        }

        absolute_time_frame_s = 0
        absolute_time_received_s = 0
        for key in absolute_time_frame.keys():
            if key == "second" or key[-1:] == "s":
                absolute_time_frame_s = absolute_time_frame_s + absolute_time_frame[key]
                absolute_time_received_s = absolute_time_received_s + absolute_time_received_dic[key]
        absolute_delay_tcp = absolute_time_received_s - absolute_time_frame_s

    x_ref, markers_ref, muscles_target = interpolate_data(
        estimator_instance.interpol_factor, x_ref, muscles_target, markers_target
    )

    muscles_ref = muscle_mapping(
        muscles_target_tmp=muscles_target,
        mvc_list=estimator_instance.mvc_list,
        muscle_track_idx=estimator_instance.muscle_track_idx,
    )
    target = get_target(
        mhe=mhe,
        t=t,
        x_ref=x_ref,
        markers_ref=markers_ref,
        muscles_ref=muscles_ref,
        ns_mhe=estimator_instance.ns_mhe,
        slide_size=estimator_instance.slide_size,
        track_emg=estimator_instance.track_emg,
        kin_data_to_track=estimator_instance.kin_data_to_track,
        model=estimator_instance.model,
        offline=estimator_instance.test_offline,
        sol=sol,
    )
    mhe.slide_size = estimator_instance.slide_size
    if estimator_instance.test_offline:
        mhe.x_ref = x_ref[
            :, estimator_instance.slide_size * t : (estimator_instance.ns_mhe + 1 + estimator_instance.slide_size * t)
        ]
    else:
        mhe.x_ref = x_ref
    try:
        mhe.muscles_ref = target["muscle_target"][1]
    except:
        mhe.muscles_ref = np.zeros((15, estimator_instance.ns_mhe))
    if estimator_instance.kin_data_to_track == "q":
        mhe.kin_target = target["kin_target"][1]
    else:
        if isinstance(target["kin_target"][1], list):
            mhe.kin_target = np.concatenate((target["kin_target"][1][0], target["kin_target"][1][1]), axis=1)
        else:
            mhe.kin_target = target["kin_target"][1]

    for key in target.keys():
        if isinstance(target[key][1], list):
            for i in range(len(target[key][1])):
                mhe.update_objectives_target(target=target[key][1][i], list_index=target[key][0][i])
        else:
            mhe.update_objectives_target(target=target[key][1], list_index=target[key][0])

    if t != 0:
        stat = t if sol.status != 0 else -1
    else:
        stat = -1

    if t > 0:
        tmp_slide_size = estimator_instance.slide_size
        estimator_instance.slide_size = 1
        q_est, dq_est, a_est, u_est, force_est = compute_force(
            sol,
            estimator_instance.get_force,
            estimator_instance.nbMT,
            frame_to_save=estimator_instance.frame_to_save,
            slide_size=estimator_instance.slide_size,
            save_all_frame=estimator_instance.save_all_frame,
        )
        if estimator_instance.data_to_show:
            dic_to_put = {
                "t": t,
                "force_est": force_est.tolist(),
                "q_est": q_est.tolist(),
                "init_time_frame": absolute_time_received_s,
            }
            try:
                estimator_instance.plot_queue.get_nowait()
            except:
                pass
            estimator_instance.plot_queue.put_nowait(dic_to_put)

        time_to_get_data = time() - tic
        time_to_solve = sol.real_time_to_optimize
        time_tot = time_to_solve + time_to_get_data
        if estimator_instance.save_results:
            if not estimator_instance.save_all_frame:
                if mhe.kalman is not None:
                    mhe.kalman = np.append(
                        mhe.kalman,
                        x_ref_to_save[
                            :,
                            estimator_instance.frame_to_save : estimator_instance.frame_to_save
                            + estimator_instance.slide_size,
                        ],
                        axis=1,
                    )
                else:
                    mhe.kalman = x_ref_to_save[
                        :,
                        estimator_instance.frame_to_save : estimator_instance.frame_to_save
                        + estimator_instance.slide_size,
                    ]

                data_to_save = {
                    "time": time() - initial_time,
                    "X_est": np.concatenate((q_est, dq_est), axis=0),
                    "U_est": u_est,
                    "kalman": x_ref_to_save[
                        :,
                        estimator_instance.frame_to_save : estimator_instance.frame_to_save
                        + estimator_instance.slide_size,
                    ],
                    "f_est": force_est,
                    "none_conv_iter": stat,
                    "solver_options": estimator_instance.solver_options,
                }
                if t == 1:
                    data_to_save["Nmhe"] = estimator_instance.ns_mhe
                data_to_save["muscles_target"] = (
                    muscles_target_to_save[
                        :,
                        estimator_instance.frame_to_save : estimator_instance.frame_to_save
                        + estimator_instance.slide_size,
                    ]
                    if "muscle_target" in target.keys()
                    else 0
                )
                if estimator_instance.kin_data_to_track == "q":
                    kin_target = kin_target_to_save[
                        :,
                        estimator_instance.frame_to_save : estimator_instance.frame_to_save
                        + estimator_instance.slide_size,
                    ]

                else:
                    kin_target = kin_target_to_save[
                        :,
                        :,
                        estimator_instance.frame_to_save : estimator_instance.frame_to_save
                        + estimator_instance.slide_size,
                    ]

                if estimator_instance.use_torque:
                    data_to_save["tau_est"] = sol.controls["tau"][
                        :,
                        estimator_instance.frame_to_save : estimator_instance.frame_to_save
                        + estimator_instance.slide_size,
                    ]
            else:
                if mhe.kalman is not None:
                    mhe.kalman = np.append(mhe.kalman, x_ref_to_save, axis=1)
                else:
                    mhe.kalman = x_ref_to_save

                data_to_save = {
                    "time": time() - initial_time,
                    "X_est": np.concatenate((q_est, dq_est), axis=0),
                    "U_est": u_est,
                    "kalman": x_ref_to_save,
                    "f_est": force_est,
                    "none_conv_iter": stat,
                    "solver_options": estimator_instance.solver_options,
                }
                if t == 1:
                    data_to_save["Nmhe"] = estimator_instance.ns_mhe
                data_to_save["muscles_target"] = muscles_target_to_save if "muscle_target" in target.keys() else 0
                if estimator_instance.kin_data_to_track == "q":
                    kin_target = kin_target_to_save

                else:
                    kin_target = kin_target_to_save

                if estimator_instance.use_torque:
                    data_to_save["tau_est"] = sol.controls["tau"]

            data_to_save["kin_target"] = kin_target
            data_to_save["sol_freq"] = 1 / time_tot
            data_to_save["exp_freq"] = estimator_instance.exp_freq
            data_to_save["sleep_time"] = (1 / estimator_instance.exp_freq) - time_tot
            data_to_save["absolute_delay_tcp"] = absolute_delay_tcp
            data_to_save["absolute_time_receive"] = absolute_time_received_dic
            data_to_save["absolute_time_frame"] = absolute_time_frame
            if vicon_latency:
                data_to_save["vicon_latency"] = vicon_latency
            save_results(
                data_to_save,
                estimator_instance.current_time,
                estimator_instance.kin_data_to_track,
                estimator_instance.track_emg,
                estimator_instance.use_torque,
                estimator_instance.result_dir,
                file_name=estimator_instance.result_file_name,
            )
            if estimator_instance.print_lvl == 1:
                print(
                    f"Solve Frequency : {1 / time_tot} \n"
                    f"Expected Frequency : {estimator_instance.exp_freq}\n"
                    f"time to sleep: {(1 / estimator_instance.exp_freq) - time_tot}\n"
                    f"time to get data = {time_to_get_data}"
                )

        current_time = time() - tic
        time_tot = time_to_solve + current_time
        if 1 / time_tot > estimator_instance.exp_freq:
            sleep((1 / estimator_instance.exp_freq) - time_tot)
        estimator_instance.slide_size = tmp_slide_size

    if estimator_instance.test_offline:
        try:
            if target["kin_target"][1].shape[2] > estimator_instance.ns_mhe:
                return True
        except:
            if target["kin_target"][1].shape[1] > estimator_instance.ns_mhe:
                return True
        else:
            return False
    else:
        return True


class CustomMhe(MovingHorizonEstimator):
    """
    Class for the custom MHE.
    """

    def __init__(self, **kwargs):
        self.x_ref = None
        self.muscles_ref = None
        self.kin_target = None
        self.slide_size = 1
        self.f_x, self.f_u, = (
            None,
            None,
        )
        self.kalman = None
        super(CustomMhe, self).__init__(**kwargs)

    def advance_window_initial_guess_states(self, sol, **advance_options):
        self.nlp[0].x_init.init[:, :] = np.concatenate(
            (
                sol.states["all"][:, self.slide_size :],
                np.repeat(sol.states["all"][:, -1][:, np.newaxis], self.slide_size, axis=1),
            ),
            axis=1,
        )
        return True

    def advance_window_initial_guess_controls(self, sol, **advance_options):
        self.nlp[0].u_init.init[:, :] = np.concatenate(
            (
                sol.controls["all"][:, self.slide_size : -1],
                np.repeat(sol.controls["all"][:, -2][:, np.newaxis], self.slide_size, axis=1),
            ),
            axis=1,
        )
        return True

    def advance_window_bounds_states(self, sol, **advance_options):
        self.nlp[0].x_bounds.min[:, 0] = sol.states["all"][:, self.slide_size]
        self.nlp[0].x_bounds.max[:, 0] = sol.states["all"][:, self.slide_size]
        return True

    def export_data(self, sol) -> tuple:
        return (
            sol.states["all"][:, self.frame_to_export : self.frame_to_export + 1],
            sol.controls["all"][:, self.frame_to_export : self.frame_to_export + 1],
        )

    def _initialize_solution(self, states: list, controls: list):
        _states = InitialGuess(np.concatenate(states, axis=1), interpolation=InterpolationType.EACH_FRAME)
        _controls = InitialGuess(np.concatenate(controls, axis=1), interpolation=InterpolationType.EACH_FRAME)

        solution_ocp = OptimalControlProgram(
            biorbd_model=self.original_values["biorbd_model"][0],
            dynamics=self.original_values["dynamics"][0],
            n_shooting=(self.total_optimization_run * 1) - 1,
            phase_time=self.total_optimization_run * self.nlp[0].dt,
            skip_continuity=True,
        )
        return Solution(solution_ocp, [_states, _controls])<|MERGE_RESOLUTION|>--- conflicted
+++ resolved
@@ -158,13 +158,9 @@
         )
         objectives.add(
             ObjectiveFcn.Lagrange.MINIMIZE_CONTROL,
-<<<<<<< HEAD
-            weight=1000,
-=======
             # weight=1000,
             # tmhe = 0.09 :
             weight=10000000,
->>>>>>> 450d74bd
             index=muscle_track_idx,
             key="muscles",
             multi_thread=False,
